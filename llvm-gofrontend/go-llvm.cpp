//===-- go-llvm.cpp - LLVM implementation of 'Backend'  -------------------===//
//
//                     The LLVM Compiler Infrastructure
//
// This file is distributed under the University of Illinois Open Source
// License. See LICENSE.TXT for details.
//
//===----------------------------------------------------------------------===//
//
// Methods for class Llvm_backend, a subclass of the gofrontend class
// Backend, with LLVM-specific implementation methods.
//
//===----------------------------------------------------------------------===//

#include "go-llvm.h"
#include "backend.h"
#include "go-c.h"
#include "go-system.h"
#include "gogo.h"

#include "llvm/Analysis/TargetLibraryInfo.h"
#include "llvm/IR/Constants.h"
#include "llvm/IR/DataLayout.h"
#include "llvm/IR/DerivedTypes.h"
#include "llvm/IR/GlobalValue.h"
#include "llvm/IR/Instructions.h"
#include "llvm/IR/Intrinsics.h"
#include "llvm/IR/Module.h"
#include "llvm/IR/Type.h"
#include "llvm/IR/Value.h"

#define CHKTREE(x) if (checkIntegrity_ && traceLevel()) \
      enforce_tree_integrity(x)

static const auto NotInTargetLib = llvm::LibFunc::NumLibFuncs;

static void indent(unsigned ilevel) {
  for (unsigned i = 0; i < ilevel; ++i)
    std::cerr << " ";
}

static void indent(llvm::raw_ostream &os, unsigned ilevel) {
  for (unsigned i = 0; i < ilevel; ++i)
    os << " ";
}

void Btype::dump()
{
  std::string s;
  llvm::raw_string_ostream os(s);
  osdump(os, 0);
  std::cerr << os.str();
}

void Btype::osdump(llvm::raw_ostream &os, unsigned ilevel) {
  indent(os, ilevel);
  if (isUnsigned())
    os << "[uns] ";
  type_->print(os);
}

Bexpression::Bexpression(llvm::Value *value,
                         Btype *btype,
                         const std::string &tag)
    : value_(value), btype_(btype), tag_(tag) {}

Bexpression::~Bexpression() {}

void Bexpression::destroy(Bexpression *expr, WhichDel which) {
  if (which != DelWrappers)
    for (auto inst : expr->instructions())
      delete inst;
  if (which != DelInstructions)
    delete expr;
}

void Bexpression::dump()
{
  std::string s;
  llvm::raw_string_ostream os(s);
  osdump(os, 0);
  std::cerr << os.str();
}

void Bexpression::osdump(llvm::raw_ostream &os, unsigned ilevel) {
  bool hitValue = false;
  if (compositeInitPending()) {
    indent(os, ilevel);
    os << "composite init:\n";
    for (auto exp : elementExpressions())
      exp->osdump(os, ilevel+2);
  }
  for (auto inst : instructions()) {
    indent(os, ilevel);
    char c = ' ';
    if (inst == value()) {
      c = '*';
      hitValue = true;
    }
    os << c;
    inst->print(os);
    os << "\n";
  }
  if (!hitValue) {
    indent(os, ilevel);
    if (value())
      value()->print(os);
    else
      os << "<nil value>";
    os << "\n";
  }
  if (varPending())
    os << "pending: level=" << addrLevel() << "\n";
}

ExprListStatement *Bstatement::stmtFromExpr(Bexpression *expr) {
  ExprListStatement *st = new ExprListStatement();
  st->appendExpression(expr);
  return st;
}

void Bstatement::dump() {
  std::string s;
  llvm::raw_string_ostream os(s);
  osdump(os, 0);
  std::cerr << os.str();
}

void Bstatement::osdump(llvm::raw_ostream &os, unsigned ilevel)
{
  switch (flavor()) {
  case ST_Compound: {
    CompoundStatement *cst = castToCompoundStatement();
    indent(os, ilevel);
    os << "{\n";
    for (auto st : cst->stlist())
      st->osdump(os, ilevel + 2);
    indent(os, ilevel);
    os << "}\n";
    break;
  }
  case ST_ExprList: {
    ExprListStatement *elst = castToExprListStatement();
    indent(os, ilevel);
    os << "[\n";
    for (auto expr : elst->expressions()) {
      expr->osdump(os, ilevel + 2);
    }
    indent(ilevel);
    os << "]\n";
    break;
  }
  case ST_IfPlaceholder: {
    IfPHStatement *ifst = castToIfPHStatement();
    indent(ilevel);
    os << "if:\n";
    indent(ilevel + 2);
    os << "cond:\n";
    ifst->cond()->osdump(os, ilevel + 2);
    if (ifst->trueStmt()) {
      indent(os, ilevel + 2);
      os << "then:\n";
      ifst->trueStmt()->osdump(os, ilevel + 2);
    }
    if (ifst->falseStmt()) {
      indent(os, ilevel + 2);
      os << "else:\n";
      ifst->falseStmt()->osdump(os, ilevel + 2);
    }
    break;
  }
  case ST_Goto: {
    GotoStatement *gst = castToGotoStatement();
    indent(os, ilevel);
    os << "goto L" << gst->targetLabel() << "\n";
    break;
  }
  case ST_Label: {
    LabelStatement *lbst = castToLabelStatement();
    indent(os, ilevel);
    os << "label L" << lbst->definedLabel() << "\n";
    break;
  }

  case ST_SwitchPlaceholder:
    os << "not yet implemented\n";
    break;
  }
}

void Bstatement::destroy(Bstatement *stmt, WhichDel which) {
  assert(stmt);
  switch (stmt->flavor()) {
  case ST_Compound: {
    CompoundStatement *cst = stmt->castToCompoundStatement();
    for (auto st : cst->stlist())
      destroy(st, which);
    break;
  }

  case ST_ExprList:
    if (which != DelWrappers) {
      ExprListStatement *elst = stmt->castToExprListStatement();
      for (auto expr : elst->expressions())
        Bexpression::destroy(expr, which);
    }
    break;
  case ST_IfPlaceholder: {
    IfPHStatement *ifst = stmt->castToIfPHStatement();
    if (which != DelWrappers)
      Bexpression::destroy(ifst->cond(), which);
    if (ifst->trueStmt())
      Bstatement::destroy(ifst->trueStmt(), which);
    if (ifst->falseStmt())
      Bstatement::destroy(ifst->falseStmt(), which);
    break;
  }
  case ST_Goto:
  case ST_Label: {
    // nothing to do here at the moment
    break;
  }

  case ST_SwitchPlaceholder:
    assert(false && "not yet implemented");
    break;
  }
  if (which != DelInstructions)
    delete stmt;
}

class IntegrityVisitor {
 public:
  IntegrityVisitor(const Llvm_backend *be, bool incPtrs)
      : be_(be), ss_(str_), includePointers_(incPtrs) { }

  bool visit(Bexpression *e);
  bool visit(Bstatement *e);
  std::string msg() { return ss_.str(); }

 private:
  const Llvm_backend *be_;
  std::unordered_map<llvm::Instruction *, Bexpression *> iparent_;
  std::unordered_map<Bstatement *, Bstatement *> sparent_;
  typedef std::pair<Bexpression *, Bstatement *> eors;
  std::unordered_map<Bexpression *, eors> eparent_;
  std::string str_;
  llvm::raw_string_ostream ss_;
  bool includePointers_;

 private:
  bool setParent(Bexpression *child, const eors &parent);
  bool setParent(llvm::Instruction *inst, Bexpression *exprParent);
  bool setParent(Bstatement *child, Bstatement *parent);
  eors makeExprParent(Bexpression *expr);
  eors makeStmtParent(Bstatement *stmt);
  void dumpTag(const char *tag, void *ptr);
  void dump(Bexpression *expr);
  void dump(Bstatement *stmt);
  void dump(llvm::Instruction *inst);
  void dump(const eors &pair);
};

IntegrityVisitor::eors IntegrityVisitor::makeExprParent(Bexpression *expr) {
  Bstatement *stmt = nullptr;
  eors rval(std::make_pair(expr, stmt));
  return rval;
}

IntegrityVisitor::eors IntegrityVisitor::makeStmtParent(Bstatement *stmt) {
  Bexpression *expr = nullptr;
  eors rval(std::make_pair(expr, stmt));
  return rval;
}

void IntegrityVisitor::dumpTag(const char *tag, void *ptr) {
  ss_ << tag << ": ";
  if (includePointers_)
    ss_ << ptr;
  ss_ << "\n";
}

void IntegrityVisitor::dump(Bexpression *expr) {
  dumpTag("expr", (void*) expr);
  expr->osdump(ss_, 0);
}

void IntegrityVisitor::dump(Bstatement *stmt) {
  dumpTag("stmt", (void*) stmt);
  stmt->osdump(ss_, 0);
}

void IntegrityVisitor::dump(llvm::Instruction *inst) {
  dumpTag("inst", (void*) inst);
  inst->print(ss_);
  ss_ << "\n";
}

void IntegrityVisitor::dump(const IntegrityVisitor::eors &pair) {
  Bexpression *expr = pair.first;
  Bstatement *stmt = pair.second;
  if (expr)
    dump(expr);
  else
    dump(stmt);
}

bool IntegrityVisitor::setParent(Bstatement *child, Bstatement *parent)
{
  auto it = sparent_.find(child);
  if (it != sparent_.end()) {
    ss_ << "error: statement has multiple parents\n";
    ss_ << "child stmt:\n";
    dump(child);
    ss_ << "parent 1:\n";
    dump(it->second);
    ss_ << "parent 2:\n";
    dump(parent);
    return false;
  }
  sparent_[child] = parent;
  return true;
}

bool IntegrityVisitor::setParent(Bexpression *child, const eors &parent)
{
  if (be_->moduleScopeValue(child->value(), child->btype()))
    return true;
  auto it = eparent_.find(child);
  if (it != eparent_.end()) {
    ss_ << "error: expression has multiple parents\n";
    ss_ << "child expr:\n";
    dump(child);
    ss_ << "parent 1:\n";
    dump(it->second);
    ss_ << "parent 2:\n";
    dump(parent);
    return false;
  }
  eparent_[child] = parent;
  return true;
}

bool IntegrityVisitor::setParent(llvm::Instruction *inst,
                                 Bexpression *exprParent)
{
  auto it = iparent_.find(inst);
<<<<<<< HEAD
  if (it != iparent_.end() && exprParent != it->second) {
    ss_ << "error: instruction has multiple parents\n";
=======
  if (it != iparent_.end()) {
    ss_ << "error: inst has multiple parents\n";
>>>>>>> dbbbc27a
    dump(inst);
    ss_ << "parent 1:\n";
    dump(it->second);
    ss_ << "parent 2:\n";
    dump(exprParent);
    return false;
  }
  iparent_[inst] = exprParent;
  return true;
}

bool IntegrityVisitor::visit(Bexpression *expr)
{
  bool rval = true;
  if (expr->compositeInitPending()) {
    eors parthis = makeExprParent(expr);
    for (auto initval : expr->elementExpressions())
      rval = (setParent(initval, parthis) && rval);
  }
  for (auto inst : expr->instructions())
    rval = (setParent(inst, expr) && rval);
  return rval;
}

bool IntegrityVisitor::visit(Bstatement *stmt)
{
  bool rval = true;
  switch (stmt->flavor()) {
    case Bstatement::ST_Compound: {
      CompoundStatement *cst = stmt->castToCompoundStatement();
      for (auto st : cst->stlist())
        rval = (visit(st) && rval);
      for (auto st : cst->stlist())
        rval = (setParent(st, cst) && rval);
      break;
    }
    case Bstatement::ST_ExprList: {
      ExprListStatement *elst = stmt->castToExprListStatement();
      for (auto expr : elst->expressions()) {
        rval = (visit(expr) && rval);
        eors stparent(std::make_pair(nullptr, elst));
        rval = (setParent(expr, stparent) && rval);
      }
      break;
    }
    case Bstatement::ST_IfPlaceholder: {
      IfPHStatement *ifst = stmt->castToIfPHStatement();
      eors stparent(std::make_pair(nullptr, ifst));
      rval = (visit(ifst->cond()) && rval);
      rval = (setParent(ifst->cond(), stparent) && rval);
      if (ifst->trueStmt()) {
        rval = (visit(ifst->trueStmt()) && rval);
        rval = (setParent(ifst->trueStmt(), ifst) && rval);
      }
      if (ifst->falseStmt()) {
        rval = (visit(ifst->falseStmt()) && rval);
        rval = (setParent(ifst->falseStmt(), ifst) && rval);
      }
      break;
    }
    case Bstatement::ST_Label:
    case Bstatement::ST_Goto:
      // not interesting
      break;
    case Bstatement::ST_SwitchPlaceholder:
      assert(false && "not yet implemented\n");
      break;
  }
  return rval;
}

std::pair<bool, std::string>
Llvm_backend::check_tree_integrity(Bexpression *e, bool includePointers)
{
  IntegrityVisitor iv(this, includePointers);
  bool rval = iv.visit(e);
  return std::make_pair(rval, iv.msg());
}

std::pair<bool, std::string>
Llvm_backend::check_tree_integrity(Bstatement *s, bool includePointers)
{
  IntegrityVisitor iv(this, includePointers);
  bool rval = iv.visit(s);
  return std::make_pair(rval, iv.msg());
}

void Llvm_backend::enforce_tree_integrity(Bexpression *e)
{
  IntegrityVisitor iv(this, true);
  if (! iv.visit(e)) {
    std::cerr << iv.msg() << "\n";
    assert(false);
  }
}

void Llvm_backend::enforce_tree_integrity(Bstatement *s)
{
  IntegrityVisitor iv(this, true);
  if (! iv.visit(s)) {
    std::cerr << iv.msg() << "\n";
    assert(false);
  }
}

Bfunction::Bfunction(llvm::Function *f)
    : function_(f), labelcount_(0), splitstack_(YesSplit) {}

Bfunction::~Bfunction() {
  // Needed mainly for unit testing
  for (auto ais : allocas_)
    delete ais;
  for (auto &kv : argtoval_)
    delete kv.second;
  for (auto &lab : labels_)
    delete lab;
}

llvm::Argument *Bfunction::getNthArg(unsigned argIdx) {
  assert(function()->getFunctionType()->getNumParams() != 0);
  if (arguments_.empty())
    for (auto &arg : function()->getArgumentList())
      arguments_.push_back(&arg);
  assert(argIdx < arguments_.size());
  return arguments_[argIdx];
}

llvm::Instruction *Bfunction::argValue(llvm::Argument *arg) {
  auto it = argtoval_.find(arg);
  if (it != argtoval_.end())
    return it->second;

  // Create alloca save area for argument, record that and return
  // it. Store into alloca will be generated later.
  std::string aname(arg->getName());
  aname += ".addr";
  llvm::Instruction *inst = new llvm::AllocaInst(arg->getType(), aname);
  assert(argtoval_.find(arg) == argtoval_.end());
  argtoval_[arg] = inst;
  return inst;
}

void Bfunction::genProlog(llvm::BasicBlock *entry) {
  llvm::Function *func = function();

  unsigned nParms = func->getFunctionType()->getNumParams();
  std::vector<llvm::Instruction *> spills;
  for (unsigned idx = 0; idx < nParms; ++idx) {
    llvm::Argument *arg = getNthArg(idx);
    llvm::Instruction *inst = argValue(arg);
    entry->getInstList().push_back(inst);
    llvm::Instruction *si = new llvm::StoreInst(arg, inst);
    spills.push_back(si);
  }
  argtoval_.clear();

  // Append allocas for local variables
  for (auto aa : allocas_)
    entry->getInstList().push_back(aa);
  allocas_.clear();

  // Param spills
  for (auto sp : spills)
    entry->getInstList().push_back(sp);
}

Blabel *Bfunction::newLabel() {
  Blabel *lb = new Blabel(this, labelcount_++);
  labelmap_.push_back(nullptr);
  labels_.push_back(lb);
  return lb;
}

Bstatement *Bfunction::newLabelDefStatement(Blabel *label) {
  LabelStatement *st = new LabelStatement(label->label());
  assert(labelmap_[label->label()] == nullptr);
  labelmap_[label->label()] = st;
  return st;
}

Bstatement *Bfunction::newGotoStatement(Blabel *label, Location location) {
  GotoStatement *st = new GotoStatement(label->label(), location);
  return st;
}

Llvm_backend::Llvm_backend(llvm::LLVMContext &context)
    : context_(context)
    , module_(new llvm::Module("gomodule", context))
    , datalayout_(module_->getDataLayout())
    , addressSpace_(0)
    , traceLevel_(0)
    , checkIntegrity_(true)
    , complexFloatType_(nullptr)
    , complexDoubleType_(nullptr)
    , errorType_(nullptr)
    , llvmVoidType_(nullptr)
    , llvmPtrType_(nullptr)
    , llvmSizeType_(nullptr)
    , llvmIntegerType_(nullptr)
    , llvmInt8Type_(nullptr)
    , llvmInt32Type_(nullptr)
    , llvmInt64Type_(nullptr)
    , llvmFloatType_(nullptr)
    , llvmDoubleType_(nullptr)
    , llvmLongDoubleType_(nullptr)
    , TLI_(nullptr)
    , errorFunction_(nullptr)
{
  // LLVM doesn't have anything that corresponds directly to the
  // gofrontend notion of an error type. For now we create a so-called
  // 'identified' anonymous struct type and have that act as a
  // stand-in. See http://llvm.org/docs/LangRef.html#structure-type
  errorType_ = makeAnonType(llvm::StructType::create(context_));

  // For use handling circular types and for builtin creation
  llvmPtrType_ =
      llvm::PointerType::get(llvm::StructType::create(context), addressSpace_);

  // Assorted pre-computer types for use in builtin function creation
  llvmVoidType_ = llvm::Type::getVoidTy(context_);
  llvmIntegerType_ =
      llvm::IntegerType::get(context_, datalayout_.getPointerSizeInBits());
  llvmSizeType_ = llvmIntegerType_;
  llvmInt8Type_ = llvm::IntegerType::get(context_, 8);
  llvmInt32Type_ = llvm::IntegerType::get(context_, 32);
  llvmInt64Type_ = llvm::IntegerType::get(context_, 64);
  llvmFloatType_ = llvm::Type::getFloatTy(context_);
  llvmDoubleType_ = llvm::Type::getDoubleTy(context_);
  llvmLongDoubleType_ = llvm::Type::getFP128Ty(context_);

  // Create and record an error function. By marking it as varargs this will
  // avoid any collisions with things that the front end might create, since
  // Go varargs is handled/lowered entirely by the front end.
  llvm::SmallVector<llvm::Type *, 1> elems(0);
  elems.push_back(errorType_->type());
  const bool isVarargs = true;
  llvm::FunctionType *eft = llvm::FunctionType::get(
      llvm::Type::getVoidTy(context_), elems, isVarargs);
  llvm::GlobalValue::LinkageTypes plinkage = llvm::GlobalValue::ExternalLinkage;
  errorFunction_.reset(
      new Bfunction(llvm::Function::Create(eft, plinkage, "", module_.get())));

  // Reuse the error function as the value for error_expression
  errorExpression_.reset(
      new Bexpression(errorFunction_->function(), errorType_));

  // Error statement
  errorStatement_.reset(Bstatement::stmtFromExpr(errorExpression_.get()));

  // Reuse the error function as the value for errorVariable_
  errorVariable_.reset(
      new Bvariable(errorType_, Location(), "", ErrorVar, false, nullptr));

  defineAllBuiltins();
}

Llvm_backend::~Llvm_backend() {
  for (auto &expr : expressions_)
    delete expr;
  for (auto pht : placeholders_)
    delete pht;
  for (auto pht : updatedPlaceholders_)
    delete pht;
  for (auto &kv : anonTypemap_)
    delete kv.second;
  for (auto &kv : integerTypemap_)
    delete kv.second;
  for (auto &kv : valueExprmap_)
    delete kv.second;
  for (auto &kv : valueVarmap_)
    delete kv.second;
  for (auto &kv : namedTypemap_)
    delete kv.second;
  for (auto &kv : builtinMap_)
    delete kv.second;
  for (auto &bfcn : functions_)
    delete bfcn;
}

std::string Llvm_backend::namegen(const std::string &tag, unsigned expl) {
  auto it = nametags_.find(tag);
  unsigned count = 0;
  if (it != nametags_.end())
    count = it->second + 1;
  if (expl != 0xffffffff)
    count = expl;
  std::stringstream ss;
  ss << tag << "." << count;
  if (expl == 0xffffffff)
    nametags_[tag] = count;
  return ss.str();
}

Btype *Llvm_backend::makeAnonType(llvm::Type *lt) {
  assert(lt);

  // unsure whether caching is a net win, but for now cache all
  // previously created types and return the cached result
  // if we ask for the same type twice.
  auto it = anonTypemap_.find(lt);
  if (it != anonTypemap_.end())
    return it->second;
  Btype *rval = new Btype(lt);
  anonTypemap_[lt] = rval;
  return rval;
}

Btype *Llvm_backend::makePlaceholderType(llvm::Type *pht) {
  Btype *bplace = new Btype(pht);
  assert(placeholders_.find(bplace) == placeholders_.end());
  placeholders_.insert(bplace);
  return bplace;
}

void Llvm_backend::updatePlaceholderUnderlyingType(Btype *pht,
                                                   llvm::Type *newtyp) {

  assert(placeholders_.find(pht) != placeholders_.end());
  placeholders_.erase(pht);
  updatedPlaceholders_.insert(pht);
  pht->type_ = newtyp;
}

Btype *Llvm_backend::error_type() { return errorType_; }

Btype *Llvm_backend::void_type() { return makeAnonType(llvmVoidType_); }

Btype *Llvm_backend::bool_type() {
  // LLVM has no predefined boolean type. Use int8 for now
  return makeAnonType(llvm::Type::getInt1Ty(context_));
}

// Get an unnamed integer type.
//
// Note that in the LLVM world, we don't have signed/unsigned types,
// we only have signed/unsigned operations (e.g. signed addition of
// two integers).
//
// Many frontends for C-like languages have squishyness when it comes
// to signed/unsigned arithmetic. Example: for the C code
//
//       double abc(unsigned x, int y) { return (double) x + y; }
//
// What typically happens under the hood is that a C compiler constructs
// a parse tree that looks like
//
//                  op: ADDITION
//                 /          \.
//                /            \.
//            var_ref(x)      var_ref(y)
//            typ: unsigned   type: signed
//
// where the ADD op is generic/polymorphic, and the real nature of the
// add (signed/unsigned) only becomes apparent during lowering, when
// the C rules about type conversions are enforced.
//
// To account for any potential hazards here, we record whether the
// frontend has announced that a specific type is unsigned in a side
// table.  We can then use that table later on to enforce the rules
// (for example, to insure that we didn't forget to insert a type
// conversion, or to derive the correct flavor of an integer ADD based
// on its arguments).

Btype *Llvm_backend::integer_type(bool is_unsigned, int bits) {
  llvm::Type *typ = llvm::IntegerType::get(context_, bits);
  type_plus_unsigned tpu = std::make_pair(typ, is_unsigned);
  auto it = integerTypemap_.find(tpu);
  if (it != integerTypemap_.end())
    return it->second;
  Btype *btyp = new Btype(typ);
  if (is_unsigned)
    btyp->setUnsigned();
  integerTypemap_[tpu] = btyp;
  return btyp;
}

// Get an unnamed float type.

Btype *Llvm_backend::float_type(int bits) {
  if (bits == 32)
    return makeAnonType(llvmFloatType_);
  else if (bits == 64)
    return makeAnonType(llvmDoubleType_);
  else if (bits == 128)
    return makeAnonType(llvmLongDoubleType_);
  assert(false && "unsupported float width");
  return nullptr;
}

// Make a struct type.

// FIXME: llvm::StructType::get has no means of specifying field
// names, meaning that for debug info generation we'll need to
// capture fields here in some way, either by eagerly creating the DI
// (preferrable) or recording the field names for later use (less so)

Btype *Llvm_backend::struct_type(const std::vector<Btyped_identifier> &fields) {
  llvm::SmallVector<llvm::Type *, 64> elems(fields.size());
  for (unsigned i = 0; i < fields.size(); ++i) {
    if (fields[i].btype == errorType_)
      return errorType_;
    elems[i] = fields[i].btype->type();
  }
  llvm::Type *lst = llvm::StructType::get(context_, elems);
  bool isNew = (anonTypemap_.find(lst) == anonTypemap_.end());
  Btype *st = makeAnonType(lst);
  if (isNew) {
    for (unsigned i = 0; i < fields.size(); ++i) {
      structplusindextype spi(std::make_pair(st, i));
      auto it = fieldmap_.find(spi);
      assert(it == fieldmap_.end());
      fieldmap_[spi] = fields[i].btype;
    }
  }
  return st;
}

// LLVM has no such thing as a complex type -- it expects the front
// end to lower all complex operations from the get-go, meaning
// that the back end only sees two-element structs.

Btype *Llvm_backend::complex_type(int bits) {
  if (bits == 64 && complexFloatType_)
    return complexFloatType_;
  if (bits == 128 && complexDoubleType_)
    return complexDoubleType_;
  assert(bits == 64 || bits == 128);
  llvm::Type *elemTy = (bits == 64 ? llvm::Type::getFloatTy(context_)
                                   : llvm::Type::getDoubleTy(context_));
  llvm::SmallVector<llvm::Type *, 2> elems(2);
  elems[0] = elemTy;
  elems[1] = elemTy;
  Btype *rval = makeAnonType(llvm::StructType::get(context_, elems));
  if (bits == 64)
    complexFloatType_ = rval;
  else
    complexDoubleType_ = rval;
  return rval;
}

// Get a pointer type.

Btype *Llvm_backend::pointer_type(Btype *to_type) {
  if (to_type == errorType_)
    return errorType_;

  // LLVM does not allow creation of a "pointer to void" type -- model
  // this instead as pointer to char.
  llvm::Type *lltot =
      (to_type->type() == llvmVoidType_ ? llvmInt8Type_ : to_type->type());

  return makeAnonType(llvm::PointerType::get(lltot, addressSpace_));
}

// Make a function type.

Btype *
Llvm_backend::function_type(const Btyped_identifier &receiver,
                            const std::vector<Btyped_identifier> &parameters,
                            const std::vector<Btyped_identifier> &results,
                            Btype *result_struct, Location) {
  llvm::SmallVector<llvm::Type *, 4> elems(0);

  // Receiver type if applicable
  if (receiver.btype != nullptr) {
    if (receiver.btype == errorType_)
      return errorType_;
    elems.push_back(receiver.btype->type());
  }

  // Argument types
  for (std::vector<Btyped_identifier>::const_iterator p = parameters.begin();
       p != parameters.end(); ++p) {
    if (p->btype == errorType_)
      return errorType_;
    elems.push_back(p->btype->type());
  }

  // Result types
  llvm::Type *rtyp = nullptr;
  if (results.empty())
    rtyp = llvm::Type::getVoidTy(context_);
  else if (results.size() == 1) {
    if (results.front().btype == errorType_)
      return errorType_;
    rtyp = results.front().btype->type();
  } else {
    assert(result_struct != nullptr);
    rtyp = result_struct->type();
  }
  assert(rtyp != nullptr);

  // https://gcc.gnu.org/PR72814 handling. From the go-gcc.cc
  // equivalent, here is an explanatory comment:
  //
  // The libffi library can not represent a zero-sized object.  To
  // avoid causing confusion on 32-bit SPARC, we treat a function that
  // returns a zero-sized value as returning void.  That should do no
  // harm since there is no actual value to be returned.
  //
  if (rtyp->isSized() && datalayout_.getTypeSizeInBits(rtyp) == 0)
    rtyp = llvm::Type::getVoidTy(context_);

  // from LLVM's perspective, no functions have varargs (all that
  // is dealt with by the front end).
  const bool isVarargs = false;
  return makeAnonType(llvm::FunctionType::get(rtyp, elems, isVarargs));
}

Btype *Llvm_backend::array_type(Btype *element_btype, Bexpression *length) {
  if (length == errorExpression_.get() || element_btype == errorType_)
    return errorType_;

  llvm::ConstantInt *lc = llvm::dyn_cast<llvm::ConstantInt>(length->value());
  assert(lc);
  uint64_t asize = lc->getValue().getZExtValue();

  llvm::Type *llat = llvm::ArrayType::get(element_btype->type(), asize);
  Btype *ar_btype = makeAnonType(llat);
  bool isNew = (arrayElemTypeMap_.find(ar_btype) == arrayElemTypeMap_.end());
  if (isNew)
    arrayElemTypeMap_[ar_btype] = element_btype;
  return ar_btype;
}

Btype *Llvm_backend::fieldTypeByIndex(Btype *type, unsigned field_index)
{
  structplusindextype spi(std::make_pair(type, field_index));
  auto it = fieldmap_.find(spi);
  assert(it != fieldmap_.end());
  return it->second;
}

Btype *Llvm_backend::elementType(Btype *artype)
{
  assert(artype);
  auto it = arrayElemTypeMap_.find(artype);
  assert(it != arrayElemTypeMap_.end());
  return it->second;
}

// LLVM doesn't directly support placeholder types other than opaque
// structs, so the general strategy for placeholders is to create an
// opaque struct (corresponding to the thing being pointed to) and then
// make a pointer to it. Since LLVM allows only a single opaque struct
// type with a given name within a given context, we generally throw
// out the name/location information passed into the placeholder type
// creation routines.

llvm::Type *Llvm_backend::makeOpaqueLlvmType() {
  return llvm::StructType::create(context_);
}



// Create a placeholder for a pointer type.

Btype *Llvm_backend::placeholder_pointer_type(const std::string &name,
                                              Location location, bool) {
  llvm::Type *opaque = makeOpaqueLlvmType();
  llvm::Type *ph_ptr_typ = llvm::PointerType::get(opaque, addressSpace_);
  return makePlaceholderType(ph_ptr_typ);
}

// Set the real target type for a placeholder pointer type.
//
// NB: front end seems to occasionally call this method on
// types that were not created via makePlaceholderType(),
// so handle this conservatively if the case comes up.

bool Llvm_backend::set_placeholder_pointer_type(Btype *placeholder,
                                                Btype *to_type) {
  assert(placeholder);
  assert(to_type);
  if (placeholder == errorType_ || to_type == errorType_)
    return false;
  assert(to_type->type()->isPointerTy());
  if (placeholders_.find(placeholder) == placeholders_.end()) {
    assert(placeholder->type() == to_type->type());
  } else {
    updatePlaceholderUnderlyingType(placeholder, to_type->type());
  }
  return true;
}

// Set the real values for a placeholder function type.

bool Llvm_backend::set_placeholder_function_type(Btype *placeholder,
                                                 Btype *ft) {
  return set_placeholder_pointer_type(placeholder, ft);
}

// Create a placeholder for a struct type.

Btype *Llvm_backend::placeholder_struct_type(const std::string &name,
                                             Location location) {
  return makePlaceholderType(makeOpaqueLlvmType());
}

// Fill in the fields of a placeholder struct type.

bool Llvm_backend::set_placeholder_struct_type(
    Btype *placeholder, const std::vector<Btyped_identifier> &fields) {
  if (placeholder == errorType_)
    return false;
  Btype *stype = struct_type(fields);
  updatePlaceholderUnderlyingType(placeholder, stype->type());
  return true;
}

// Create a placeholder for an array type.

Btype *Llvm_backend::placeholder_array_type(const std::string &name,
                                            Location location) {
  assert(false && "LLvm_backend::placeholder_array_type not yet implemented");
  return nullptr;
}

// Fill in the components of a placeholder array type.

bool Llvm_backend::set_placeholder_array_type(Btype *placeholder,
                                              Btype *element_btype,
                                              Bexpression *length) {
  if (placeholder == errorType_)
    return false;
  Btype *atype = array_type(element_btype, length);
  updatePlaceholderUnderlyingType(placeholder, atype->type());
  return true;
}

// Return a named version of a type.

Btype *Llvm_backend::named_type(const std::string &name,
                                Btype *btype,
                                Location location)
{
  // TODO: add support for debug metadata

  // In the LLVM type world, all types are nameless except for so-called
  // identified struct types. For this reason, names are stored in a side
  // data structure.

  named_llvm_type cand(name, btype->type());
  auto it = namedTypemap_.find(cand);
  if (it != namedTypemap_.end())
    return it->second;
  Btype *rval = new Btype(btype->type());
  if (btype->isUnsigned())
    rval->setUnsigned();
  namedTypemap_[cand] = rval;
  return rval;
}

// Return a pointer type used as a marker for a circular type.

Btype *Llvm_backend::circular_pointer_type(Btype *, bool) {
  return makeAnonType(llvmPtrType_);
}

// Return whether we might be looking at a circular type.

bool Llvm_backend::is_circular_pointer_type(Btype *btype) {
  return btype->type() == llvmPtrType_;
}

// Return the size of a type.

int64_t Llvm_backend::type_size(Btype *btype) {
  if (btype == errorType_)
    return 1;
  uint64_t uval = datalayout_.getTypeSizeInBits(btype->type());
  return static_cast<int64_t>(uval);
}

// Return the alignment of a type.

int64_t Llvm_backend::type_alignment(Btype *btype) {
  if (btype == errorType_)
    return 1;
  unsigned uval = datalayout_.getPrefTypeAlignment(btype->type());
  return static_cast<int64_t>(uval);
}

// Return the alignment of a struct field of type BTYPE.
//
// One case where type_field_align(X) != type_align(X) is
// for type 'double' on x86 32-bit, where for compatibility
// a double field is 4-byte aligned but will be 8-byte aligned
// otherwise.

int64_t Llvm_backend::type_field_alignment(Btype *btype) {
  // Corner cases.
  if (!btype->type()->isSized() || btype == errorType_)
    return -1;

  // Create a new anonymous struct with two fields: first field is a
  // single byte, second field is of type btype. Then use
  // getElementOffset to find out where the second one has been
  // placed. Finally, return min of alignof(btype) and that value.

  llvm::SmallVector<llvm::Type *, 2> elems(2);
  elems[0] = llvm::Type::getInt1Ty(context_);
  elems[1] = btype->type();
  llvm::StructType *dummyst = llvm::StructType::get(context_, elems);
  const llvm::StructLayout *sl = datalayout_.getStructLayout(dummyst);
  uint64_t uoff = sl->getElementOffset(1);
  unsigned talign = datalayout_.getPrefTypeAlignment(btype->type());
  int64_t rval = (uoff < talign ? uoff : talign);
  return rval;
}

// Return the offset of a field in a struct.

int64_t Llvm_backend::type_field_offset(Btype *btype, size_t index) {
  if (btype == errorType_)
    return 0;
  assert(btype->type()->isStructTy());
  llvm::StructType *llvm_st = llvm::cast<llvm::StructType>(btype->type());
  const llvm::StructLayout *sl = datalayout_.getStructLayout(llvm_st);
  uint64_t uoff = sl->getElementOffset(index);
  return static_cast<int64_t>(uoff);
}

void Llvm_backend::defineLibcallBuiltin(const char *name, const char *libname,
                                        unsigned libfunc, ...) {
  va_list ap;
  std::vector<llvm::Type *> types;
  va_start(ap, libfunc);
  llvm::Type *resultType = va_arg(ap, llvm::Type *);
  types.push_back(resultType);
  llvm::Type *parmType = va_arg(ap, llvm::Type *);
  while (parmType) {
    types.push_back(parmType);
    parmType = va_arg(ap, llvm::Type *);
  }
  defineLibcallBuiltin(name, libname, types, libfunc);
}

void Llvm_backend::defineLibcallBuiltin(const char *name, const char *libname,
                                        const std::vector<llvm::Type *> &types,
                                        unsigned libfunc) {
  llvm::Type *resultType = types[0];
  llvm::SmallVector<llvm::Type *, 16> ptypes(0);
  for (unsigned idx = 1; idx < types.size(); ++idx)
    ptypes.push_back(types[idx]);
  const bool isVarargs = false;
  llvm::FunctionType *ft =
      llvm::FunctionType::get(resultType, ptypes, isVarargs);
  llvm::LibFunc::Func lf = static_cast<llvm::LibFunc::Func>(libfunc);
  llvm::GlobalValue::LinkageTypes plinkage = llvm::GlobalValue::ExternalLinkage;
  llvm::Function *fcn =
      llvm::Function::Create(ft, plinkage, name, module_.get());

  // FIXME: once we have a pass manager set up for the back end, we'll
  // want to turn on this code, since it will be helpful to catch
  // errors/mistakes. For the time being it can't be turned on (not
  // pass manager is set up).
  if (TLI_ && lf != llvm::LibFunc::NumLibFuncs) {

    // Verify that the function is available on this target.
    assert(TLI_->has(lf));

    // Verify that the name and type we've computer so far matches up
    // with how LLVM views the routine. For example, if we are trying
    // to create a version of memcmp() that takes a single boolean as
    // an argument, that's going to be a show-stopper type problem.
    assert(TLI_->getLibFunc(*fcn, lf));
  }

  defineBuiltinFcn(name, libname, fcn);
}

void Llvm_backend::defineIntrinsicBuiltin(const char *name, const char *libname,
                                          unsigned intrinsicID, ...) {
  va_list ap;
  llvm::SmallVector<llvm::Type *, 16> overloadTypes;
  va_start(ap, intrinsicID);
  llvm::Type *oType = va_arg(ap, llvm::Type *);
  while (oType) {
    overloadTypes.push_back(oType);
    oType = va_arg(ap, llvm::Type *);
  }
  llvm::Intrinsic::ID iid = static_cast<llvm::Intrinsic::ID>(intrinsicID);
  llvm::Function *fcn =
      llvm::Intrinsic::getDeclaration(module_.get(), iid, overloadTypes);
  assert(fcn != nullptr);
  defineBuiltinFcn(name, libname, fcn);
}

// Define name -> fcn mapping for a builtin.
// Notes:
// - LLVM makes a distinction between libcalls (such as
//   "__sync_fetch_and_add_1") and intrinsics (such as
//   "__builtin_expect" or "__builtin_trap"); the former
//   are target-independent and the latter are target-dependent
// - intrinsics with the no-return property (such as
//   "__builtin_trap" will already be set up this way

void Llvm_backend::defineBuiltinFcn(const char *name, const char *libname,
                                    llvm::Function *fcn) {
  Bfunction *bfunc = new Bfunction(fcn);
  assert(builtinMap_.find(name) == builtinMap_.end());
  builtinMap_[name] = bfunc;
  if (libname) {
    Bfunction *bfunc = new Bfunction(fcn);
    assert(builtinMap_.find(libname) == builtinMap_.end());
    builtinMap_[libname] = bfunc;
  }
}

// Look up a named built-in function in the current backend implementation.
// Returns NULL if no built-in function by that name exists.

Bfunction *Llvm_backend::lookup_builtin(const std::string &name) {
  auto it = builtinMap_.find(name);
  if (it == builtinMap_.end())
    return nullptr;
  return it->second;
}

void Llvm_backend::defineAllBuiltins() {
  defineSyncFetchAndAddBuiltins();
  defineIntrinsicBuiltins();
  defineTrigBuiltins();
}

void Llvm_backend::defineIntrinsicBuiltins() {
  defineIntrinsicBuiltin("__builtin_trap", nullptr, llvm::Intrinsic::trap,
                         nullptr);

  defineIntrinsicBuiltin("__builtin_return_address", nullptr,
                         llvm::Intrinsic::returnaddress, llvmPtrType_,
                         llvmInt32Type_, nullptr);

  defineIntrinsicBuiltin("__builtin_frame_address", nullptr,
                         llvm::Intrinsic::frameaddress, llvmPtrType_,
                         llvmInt32Type_, nullptr);

  defineIntrinsicBuiltin("__builtin_expect", nullptr, llvm::Intrinsic::expect,
                         llvmIntegerType_, nullptr);

  defineLibcallBuiltin("__builtin_memcmp", "memcmp", llvm::LibFunc::memcmp,
                       llvmInt32Type_, llvmPtrType_, llvmPtrType_,
                       llvmSizeType_, nullptr);

  // go runtime refers to this intrinsic as "ctz", however the LLVM
  // equivalent is named "cttz".
  defineIntrinsicBuiltin("__builtin_ctz", "ctz", llvm::Intrinsic::cttz,
                         llvmIntegerType_, nullptr);

  // go runtime refers to this intrinsic as "ctzll", however the LLVM
  // equivalent is named "cttz".
  defineIntrinsicBuiltin("__builtin_ctzll", "ctzll", llvm::Intrinsic::cttz,
                         llvmInt64Type_, nullptr);

  // go runtime refers to this intrinsic as "bswap32", however the LLVM
  // equivalent is named just "bswap"
  defineIntrinsicBuiltin("__builtin_bswap32", "bswap32", llvm::Intrinsic::bswap,
                         llvmInt32Type_, nullptr);

  // go runtime refers to this intrinsic as "bswap64", however the LLVM
  // equivalent is named just "bswap"
  defineIntrinsicBuiltin("__builtin_bswap64", "bswap64", llvm::Intrinsic::bswap,
                         llvmInt64Type_, nullptr);
}

namespace {

typedef enum {
  OneArg = 0,  // takes form "double foo(double)"
  TwoArgs = 1, // takes form "double bar(double, double)"
  TwoMixed = 2 // takes form "double bar(double, int)"
} mflav;

typedef struct {
  const char *name;
  mflav nargs;
  llvm::LibFunc::Func lf;
} mathfuncdesc;
}

void Llvm_backend::defineTrigBuiltins() {
  const std::vector<llvm::Type *> onearg_double = {llvmDoubleType_,
                                                   llvmDoubleType_};
  const std::vector<llvm::Type *> onearg_long_double = {llvmLongDoubleType_,
                                                        llvmLongDoubleType_};
  const std::vector<llvm::Type *> twoargs_double = {
      llvmDoubleType_, llvmDoubleType_, llvmDoubleType_};
  const std::vector<llvm::Type *> twoargs_long_double = {
      llvmLongDoubleType_, llvmLongDoubleType_, llvmLongDoubleType_};
  const std::vector<llvm::Type *> mixed_double = {
      llvmDoubleType_, llvmDoubleType_, llvmIntegerType_};
  const std::vector<llvm::Type *> mixed_long_double = {
      llvmLongDoubleType_, llvmLongDoubleType_, llvmIntegerType_};
  const std::vector<const std::vector<llvm::Type *> *> signatures = {
      &onearg_double, &twoargs_double, &mixed_double};
  const std::vector<const std::vector<llvm::Type *> *> lsignatures = {
      &onearg_long_double, &twoargs_long_double, &mixed_long_double};

  static const mathfuncdesc funcs[] = {
      {"acos", OneArg, llvm::LibFunc::acos},
      {"asin", OneArg, llvm::LibFunc::asin},
      {"atan", OneArg, llvm::LibFunc::atan},
      {"atan2", TwoArgs, llvm::LibFunc::atan2},
      {"ceil", OneArg, llvm::LibFunc::ceil},
      {"cos", OneArg, llvm::LibFunc::cos},
      {"exp", OneArg, llvm::LibFunc::exp},
      {"expm1", OneArg, llvm::LibFunc::expm1},
      {"fabs", OneArg, llvm::LibFunc::fabs},
      {"floor", OneArg, llvm::LibFunc::floor},
      {"fmod", TwoArgs, llvm::LibFunc::fmod},
      {"log", OneArg, llvm::LibFunc::log},
      {"log1p", OneArg, llvm::LibFunc::log1p},
      {"log10", OneArg, llvm::LibFunc::log10},
      {"log2", OneArg, llvm::LibFunc::log2},
      {"sin", OneArg, llvm::LibFunc::sin},
      {"sqrt", OneArg, llvm::LibFunc::sqrt},
      {"tan", OneArg, llvm::LibFunc::tan},
      {"trunc", OneArg, llvm::LibFunc::trunc},
      {"ldexp", TwoMixed, llvm::LibFunc::trunc},
  };

  const unsigned nfuncs = sizeof(funcs) / sizeof(mathfuncdesc);
  for (unsigned idx = 0; idx < nfuncs; ++idx) {
    const mathfuncdesc &d = funcs[idx];
    char bbuf[128];
    char lbuf[128];

    sprintf(bbuf, "__builtin_%s", d.name);
    const std::vector<llvm::Type *> *sig = signatures[d.nargs];
    defineLibcallBuiltin(bbuf, d.name, *sig, d.lf);
    sprintf(lbuf, "%sl", d.name);
    sprintf(bbuf, "__builtin_%s", lbuf);
    const std::vector<llvm::Type *> *lsig = lsignatures[d.nargs];
    defineLibcallBuiltin(bbuf, lbuf, *lsig, d.lf);
  }
}

void Llvm_backend::defineSyncFetchAndAddBuiltins() {
  std::vector<unsigned> sizes = {1, 2, 4, 8};
  for (auto sz : sizes) {
    char nbuf[64];
    sprintf(nbuf, "__sync_fetch_and_add_%u", sz);
    llvm::Type *it = llvm::IntegerType::get(context_, sz << 3);
    llvm::PointerType *pit = llvm::PointerType::get(it, addressSpace_);
    defineLibcallBuiltin(nbuf, nullptr,  // name, libname
                         NotInTargetLib, // Libfunc ID
                         llvmVoidType_,  // result type
                         pit, it,        // param types
                         nullptr);
  }
}

// Strictly for unit testing
bool Llvm_backend::moduleScopeValue(llvm::Value *val, Btype *btype) const
{
  valbtype vbt(std::make_pair(val, btype));
  return (valueExprmap_.find(vbt) != valueExprmap_.end());
}

// Strictly for unit testing
void Llvm_backend::detachBexpression(Bexpression *victim)
{
  expressions_.erase(std::remove(expressions_.begin(),
                                 expressions_.end(), victim));
}

Bexpression *Llvm_backend::makeValueExpression(llvm::Value *val, Btype *btype,
                                               ValExprScope scope) {
  assert(val || scope == LocalScope);
  if (scope == GlobalScope) {
    valbtype vbt(std::make_pair(val, btype));
    auto it = valueExprmap_.find(vbt);
    if (it != valueExprmap_.end())
      return it->second;
  }
  Bexpression *rval = new Bexpression(val, btype);
  if (scope == GlobalScope) {
    valbtype vbt(std::make_pair(val, btype));
    valueExprmap_[vbt] = rval;
  } else
    expressions_.push_back(rval);
  return rval;
}

Bexpression *Llvm_backend::makeInstExpression(llvm::Instruction *inst,
                                              Btype *btype) {
  assert(inst);
  Bexpression *rval = new Bexpression(inst, btype);
  rval->appendInstruction(inst);
  expressions_.push_back(rval);
  return rval;
}

// Return the zero value for a type.

Bexpression *Llvm_backend::zero_expression(Btype *btype) {
  if (btype == errorType_)
    return errorExpression_.get();
  llvm::Value *zeroval = llvm::Constant::getNullValue(btype->type());
  return makeValueExpression(zeroval, btype, GlobalScope);
}

Bexpression *Llvm_backend::error_expression() { return errorExpression_.get(); }

Bexpression *Llvm_backend::nil_pointer_expression() {
  assert(false && "LLvm_backend::nil_pointer_expression not yet implemented");
  return nullptr;
}

Bexpression *Llvm_backend::loadFromExpr(Bexpression *expr,
                                        Btype *loadResultType)
{
  std::string ldname(expr->tag());
  ldname += ".ld";
  ldname = namegen(ldname);
  llvm::Instruction *ldinst = new llvm::LoadInst(expr->value(), ldname);
  Bexpression *rval = makeExpression(ldinst, loadResultType, expr, nullptr);
  rval->appendInstruction(ldinst);
  return rval;
}

// An expression that indirectly references an expression.

Bexpression *Llvm_backend::indirect_expression(Btype *btype,
                                               Bexpression *expr,
                                               bool known_valid,
                                               Location location) {
  if (expr->varPending()) {
    if (expr->addrLevel() > 0) {
      unsigned addrLevel = expr->addrLevel() - 1;
      Bexpression *rval = new Bexpression(expr->value(), btype, expr->tag());
      rval->setVarExprPending(addrLevel);
      std::string tag(expr->tag());
      tag += ".deref";
      rval->setTag(tag);
      expressions_.push_back(rval);
      return rval;
    }
  }
  expr = resolveVarContext(expr);
  return loadFromExpr(expr, btype);
}

// Get the address of an expression.

Bexpression *Llvm_backend::address_expression(Bexpression *bexpr,
                                              Location location) {
  Btype *pt = pointer_type(bexpr->btype());
  unsigned addrLevel = 0;
  if (bexpr->varPending())
    addrLevel = bexpr->addrLevel();
  Bexpression *rval = new Bexpression(bexpr->value(), pt, bexpr->tag());
  rval->setVarExprPending(addrLevel+1);
  expressions_.push_back(rval);
  return rval;
}

Bexpression *Llvm_backend::resolve(Bexpression *expr, Bfunction *func)
{
  if (expr->compositeInitPending())
    expr = resolveCompositeInit(expr, func, nullptr);
  else if (expr->varPending())
    expr = resolveVarContext(expr);
  return expr;
}

Bexpression *Llvm_backend::resolveVarContext(Bexpression *expr)
{
  if (expr->varPending()) {
    assert(expr->addrLevel() == 0 || expr->addrLevel() == 1);
    if (expr->addrLevel() == 1) {
      expr->resetVarExprPending();
      return expr;
    }
    return loadFromExpr(expr, expr->btype());
  }
  return expr;
}

// This version repurposes/reuses the input Bexpression as the
// result (which could be changed if needed).

Bexpression *Llvm_backend::genArrayInit(llvm::ArrayType *llat,
                                        Bexpression *expr,
                                        llvm::Value *storage)
{
  const std::vector<Bexpression *> &aexprs = expr->elementExpressions();
  unsigned nElements = llat->getNumElements();
  assert(nElements == aexprs.size());

  for (unsigned eidx = 0; eidx < nElements; ++eidx) {

    // Construct an appropriate GEP
    llvm::Instruction *gep = makeArrayIndexGEP(llat, eidx, storage);
    expr->appendInstruction(gep);

    // Store value into gep
    Bexpression *valexp = resolveVarContext(aexprs[eidx]);
    for (auto inst : valexp->instructions()) {
      assert(inst->getParent() == nullptr);
      expr->appendInstruction(inst);
    }
    llvm::Instruction *si = new llvm::StoreInst(valexp->value(), gep);
    expr->appendInstruction(si);
  }

  expr->finishCompositeInit(storage);
  return expr;
}

// This version repurposes/reuses the input Bexpression as the
// result (which could be changed if needed).

Bexpression *Llvm_backend::genStructInit(llvm::StructType *llst,
                                         Bexpression *expr,
                                         llvm::Value *storage)
{
  const std::vector<Bexpression *> &fexprs = expr->elementExpressions();
  unsigned nFields = llst->getNumElements();
  assert(nFields == fexprs.size());

  for (unsigned fidx = 0; fidx < nFields; ++fidx) {

    // Construct an appropriate GEP
    llvm::Instruction *gep = makeFieldGEP(llst, fidx, storage);
    expr->appendInstruction(gep);

    // Store value into gep
    Bexpression *valexp = resolveVarContext(fexprs[fidx]);
    for (auto inst : valexp->instructions()) {
      assert(inst->getParent() == nullptr);
      expr->appendInstruction(inst);
    }
    llvm::Instruction *si = new llvm::StoreInst(valexp->value(), gep);
    expr->appendInstruction(si);
  }

  expr->finishCompositeInit(storage);
  return expr;
}

Bexpression *Llvm_backend::resolveCompositeInit(Bexpression *expr,
                                                Bfunction *func,
                                                llvm::Value *storage)
{
  assert(!func || !storage);
  if (expr == errorExpression_.get() || func == errorFunction_.get())
    return errorExpression_.get();
  if (!storage) {
    assert(func);
    std::string tname(namegen("tmp"));
    Bvariable *tvar = local_variable(func, tname, expr->btype(), true,
                                     Location());
    storage = tvar->value();
  }

  // Call separate helper depending on array or struct
  llvm::Type *llt = expr->btype()->type();
  assert(llt->isStructTy() || llt->isArrayTy());
  if (llt->isStructTy())
    return genStructInit(llvm::cast<llvm::StructType>(llt), expr, storage);
  else
    return genArrayInit(llvm::cast<llvm::ArrayType>(llt), expr, storage);
}

// An expression that references a variable.

Bexpression *Llvm_backend::var_expression(Bvariable *var,
                                          Varexpr_context in_lvalue_pos,
                                          Location location) {
  if (var == errorVariable_.get())
    return errorExpression_.get();

  // FIXME: record debug location

  unsigned addrLevel = (in_lvalue_pos == VE_lvalue ? 1 : 0);
  Bexpression *varexp =
      makeValueExpression(var->value(), var->getType(), LocalScope);
  varexp->setTag(var->getName().c_str());
  varexp->setVarExprPending(addrLevel);
  return varexp;
}

// Return an expression that declares a constant named NAME with the
// constant value VAL in BTYPE.

Bexpression *Llvm_backend::named_constant_expression(Btype *btype,
                                                     const std::string &name,
                                                     Bexpression *val,
                                                     Location location) {
  assert(false && "LLvm_backend::named_constant_expression not yet impl");
  return nullptr;
}

template <typename wideint_t>
wideint_t checked_convert_mpz_to_int(mpz_t value) {
  // See http://gmplib.org/manual/Integer-Import-and-Export.html for an
  // explanation of this formula
  size_t numbits = 8 * sizeof(wideint_t);
  size_t count = (mpz_sizeinbase(value, 2) + numbits - 1) / numbits;
  // frontend should have insured this already
  assert(count <= 2);
  count = 2;
  wideint_t receive[2];
  receive[0] = 0;
  receive[1] = 0;
  mpz_export(&receive[0], &count, -1, sizeof(wideint_t), 0, 0, value);
  // frontend should have insured this already
  assert(receive[1] == 0);
  wideint_t rval = receive[0];
  if (mpz_sgn(value) < 0)
    rval = -rval;
  return rval;
}

// Return a typed value as a constant integer.

Bexpression *Llvm_backend::integer_constant_expression(Btype *btype,
                                                       mpz_t mpz_val) {
  if (btype == errorType_)
    return errorExpression_.get();
  assert(btype->type()->isIntegerTy());

  // Force mpz_val into either into uint64_t or int64_t depending on
  // whether btype was declared as signed or unsigned.
  //
  // Q: better to use APInt here?

  Bexpression *rval;
  if (btype->isUnsigned()) {
    uint64_t val = checked_convert_mpz_to_int<uint64_t>(mpz_val);
    assert(llvm::ConstantInt::isValueValidForType(btype->type(), val));
    llvm::Constant *lval = llvm::ConstantInt::get(btype->type(), val);
    rval = makeValueExpression(lval, btype, GlobalScope);
  } else {
    int64_t val = checked_convert_mpz_to_int<int64_t>(mpz_val);
    assert(llvm::ConstantInt::isValueValidForType(btype->type(), val));
    llvm::Constant *lval = llvm::ConstantInt::getSigned(btype->type(), val);
    rval = makeValueExpression(lval, btype, GlobalScope);
  }
  return rval;
}

// Return a typed value as a constant floating-point number.

Bexpression *Llvm_backend::float_constant_expression(Btype *btype, mpfr_t val) {
  if (btype == errorType_)
    return errorExpression_.get();

  // Force the mpfr value into float, double, or APFloat as appropriate.
  //
  // Note: at the moment there is no way to create an APFloat from a
  // "long double" value, so this code takes the unpleasant step of
  // converting a quad mfr value from text and then back into APFloat
  // from there.

  if (btype->type() == llvmFloatType_) {
    float fval = mpfr_get_flt(val, GMP_RNDN);
    llvm::APFloat apf(fval);
    llvm::Constant *fcon = llvm::ConstantFP::get(context_, apf);
    return makeValueExpression(fcon, btype, GlobalScope);
  } else if (btype->type() == llvmDoubleType_) {
    double dval = mpfr_get_d(val, GMP_RNDN);
    llvm::APFloat apf(dval);
    llvm::Constant *fcon = llvm::ConstantFP::get(context_, apf);
    return makeValueExpression(fcon, btype, GlobalScope);
  } else if (btype->type() == llvmLongDoubleType_) {
    assert("not yet implemented" && false);
    return nullptr;
  } else {
    return errorExpression_.get();
  }
}

// Return a typed real and imaginary value as a constant complex number.

Bexpression *Llvm_backend::complex_constant_expression(Btype *btype,
                                                       mpc_t val) {
  assert(false && "Llvm_backend::complex_constant_expression not yet impl");
  return nullptr;
}

// Make a constant string expression.

Bexpression *Llvm_backend::string_constant_expression(const std::string &val) {
  assert(false && "Llvm_backend::string_constant_expression not yet impl");
  return nullptr;
}

// Make a constant boolean expression.

Bexpression *Llvm_backend::boolean_constant_expression(bool val) {
  llvm::Value *con = (val ? llvm::ConstantInt::getTrue(context_)
                          : llvm::ConstantInt::getFalse(context_));
  return makeValueExpression(con, bool_type(), GlobalScope);
}

// Return the real part of a complex expression.

Bexpression *Llvm_backend::real_part_expression(Bexpression *bcomplex,
                                                Location location) {
  assert(false && "Llvm_backend::real_part_expression not yet impl");
  return nullptr;
}

// Return the imaginary part of a complex expression.

Bexpression *Llvm_backend::imag_part_expression(Bexpression *bcomplex,
                                                Location location) {
  assert(false && "Llvm_backend::imag_part_expression not yet impl");
  return nullptr;
}

// Make a complex expression given its real and imaginary parts.

Bexpression *Llvm_backend::complex_expression(Bexpression *breal,
                                              Bexpression *bimag,
                                              Location location) {
  assert(false && "Llvm_backend::complex_expression not yet impl");
  return nullptr;
}

// An expression that converts an expression to a different type.

Bexpression *Llvm_backend::convert_expression(Btype *type, Bexpression *expr,
                                              Location location) {
  if (type == errorType_ || expr == errorExpression_.get())
    return errorExpression_.get();
  if (expr->btype() == type)
    return expr;

  // no real implementation yet
  assert(expr->value());
  assert(type->type() == expr->value()->getType());
  return expr;
}

// Get the address of a function.

Bexpression *Llvm_backend::function_code_expression(Bfunction *bfunc,
                                                    Location location) {
  assert(false && "Llvm_backend::function_code_expression not yet impl");
  return nullptr;
}

llvm::Instruction *Llvm_backend::makeArrayIndexGEP(llvm::ArrayType *llat,
                                                   unsigned elemIndex,
                                                   llvm::Value *sptr)
{
  assert(elemIndex < llat->getNumElements());
  llvm::SmallVector<llvm::Value *, 2> elems(2);
  elems[0] = llvm::ConstantInt::get(llvmInt32Type_, 0);
  elems[1] = llvm::ConstantInt::get(llvmInt32Type_, elemIndex);
  std::string name = namegen("index");
  llvm::GetElementPtrInst *gep =
      llvm::GetElementPtrInst::Create(llat, sptr, elems, name);
  return gep;
}

// Field GEP helper
llvm::Instruction *Llvm_backend::makeFieldGEP(llvm::StructType *llst,
                                              unsigned fieldIndex,
                                              llvm::Value *sptr)
{
  assert(fieldIndex < llst->getNumElements());
  llvm::SmallVector<llvm::Value *, 2> elems(2);
  elems[0] = llvm::ConstantInt::get(llvmInt32Type_, 0);
  elems[1] = llvm::ConstantInt::get(llvmInt32Type_, fieldIndex);
  std::string name = namegen("field");
  llvm::GetElementPtrInst *gep =
      llvm::GetElementPtrInst::Create(llst, sptr, elems, name);
  return gep;
}

// Return an expression for the field at INDEX in BSTRUCT.

Bexpression *Llvm_backend::struct_field_expression(Bexpression *bstruct,
                                                   size_t index,
                                                   Location location) {
  if (bstruct == errorExpression_.get())
    return errorExpression_.get();

  // Construct an appropriate GEP
  llvm::Type *llt = bstruct->btype()->type();
  assert(llt->isStructTy());
  llvm::StructType *llst = llvm::cast<llvm::StructType>(llt);
  llvm::Instruction *gep =
      makeFieldGEP(llst, index, bstruct->value());

  // Wrap in a Bexpression
  Btype *bft = fieldTypeByIndex(bstruct->btype(), index);
  Bexpression *rval = makeValueExpression(gep, bft, LocalScope);
  rval->appendInstruction(gep);
  if (bstruct->varPending())
    rval->setVarExprPending(bstruct->addrLevel());
  std::string tag(bstruct->tag());
  tag += ".field";
  rval->setTag(tag);

  // We're done
  return rval;
}

// Return an expression that executes BSTAT before BEXPR.

Bexpression *Llvm_backend::compound_expression(Bstatement *bstat,
                                               Bexpression *bexpr,
                                               Location location) {
  assert(false && "Llvm_backend::compound_expression not yet impl");
  return nullptr;
}

// Return an expression that executes THEN_EXPR if CONDITION is true, or
// ELSE_EXPR otherwise.

Bexpression *Llvm_backend::conditional_expression(Btype *btype,
                                                  Bexpression *condition,
                                                  Bexpression *then_expr,
                                                  Bexpression *else_expr,
                                                  Location location) {
  assert(false && "Llvm_backend::conditional_expression not yet impl");
  return nullptr;
}

// Return an expression for the unary operation OP EXPR.

Bexpression *Llvm_backend::unary_expression(Operator op, Bexpression *expr,
                                            Location location) {
  assert(false && "Llvm_backend::unary_expression not yet impl");
  return nullptr;
}

static llvm::Instruction::BinaryOps arith_op_to_binop(Operator op,
                                                      llvm::Type *typ,
                                                      bool isUnsigned,
                                                      const char *&tag) {
  bool isFloat = typ->isFloatingPointTy();

  if (isFloat) {
    switch (op) {
    case OPERATOR_PLUS:
      tag = "fadd";
      return llvm::Instruction::FAdd;
    default:
      break;
    }
  } else {
    switch (op) {
    case OPERATOR_PLUS:
      tag = "add";
      return llvm::Instruction::Add;
    default:
      break;
    }
  }
  assert(false);
  return llvm::Instruction::BinaryOpsEnd;
}

static llvm::CmpInst::Predicate compare_op_to_pred(Operator op, llvm::Type *typ,
                                                   bool isUnsigned) {

  bool isFloat = typ->isFloatingPointTy();

  if (isFloat) {
    switch (op) {
    case OPERATOR_EQEQ:
      return llvm::CmpInst::Predicate::FCMP_OEQ;
    case OPERATOR_NOTEQ:
      return llvm::CmpInst::Predicate::FCMP_ONE;
    case OPERATOR_LT:
      return llvm::CmpInst::Predicate::FCMP_OLT;
    case OPERATOR_LE:
      return llvm::CmpInst::Predicate::FCMP_OLE;
    case OPERATOR_GT:
      return llvm::CmpInst::Predicate::FCMP_OGT;
    case OPERATOR_GE:
      return llvm::CmpInst::Predicate::FCMP_OGE;
    default:
      break;
    }
  } else {
    assert(!isUnsigned || typ->isIntegerTy());
    switch (op) {
    case OPERATOR_EQEQ:
      return llvm::CmpInst::Predicate::ICMP_EQ;
    case OPERATOR_NOTEQ:
      return llvm::CmpInst::Predicate::ICMP_NE;
    case OPERATOR_LT:
      return (isUnsigned ? llvm::CmpInst::Predicate::ICMP_ULT
                         : llvm::CmpInst::Predicate::ICMP_SLT);
    case OPERATOR_LE:
      return (isUnsigned ? llvm::CmpInst::Predicate::ICMP_ULE
                         : llvm::CmpInst::Predicate::ICMP_SLE);
    case OPERATOR_GT:
      return (isUnsigned ? llvm::CmpInst::Predicate::ICMP_UGT
                         : llvm::CmpInst::Predicate::ICMP_SGT);
    case OPERATOR_GE:
      return (isUnsigned ? llvm::CmpInst::Predicate::ICMP_UGE
                         : llvm::CmpInst::Predicate::ICMP_SGE);
    default:
      break;
    }
  }
  assert(false);
  return llvm::CmpInst::BAD_ICMP_PREDICATE;
}

// Return an expression for the binary operation LEFT OP RIGHT.

Bexpression *Llvm_backend::binary_expression(Operator op, Bexpression *left,
                                             Bexpression *right,
                                             Location location) {
  if (left == errorExpression_.get() || right == errorExpression_.get())
    return errorExpression_.get();

  left = resolveVarContext(left);
  right = resolveVarContext(right);
  assert(left->value() && right->value());

  Btype *bltype = left->btype();
  Btype *brtype = right->btype();
  llvm::Type *ltype = left->value()->getType();
  llvm::Type *rtype = right->value()->getType();
  assert(ltype == rtype);
  assert(bltype->isUnsigned() == brtype->isUnsigned());
  bool isUnsigned = bltype->isUnsigned();

  switch (op) {
  case OPERATOR_EQEQ:
  case OPERATOR_NOTEQ:
  case OPERATOR_LT:
  case OPERATOR_LE:
  case OPERATOR_GT:
  case OPERATOR_GE: {
    llvm::CmpInst::Predicate pred = compare_op_to_pred(op, ltype, isUnsigned);
    llvm::Instruction *cmp;
    if (ltype->isFloatingPointTy())
      cmp = new llvm::FCmpInst(pred, left->value(), right->value(),
                               namegen("fcmp"));
    else
      cmp = new llvm::ICmpInst(pred, left->value(), right->value(),
                               namegen("icmp"));
    Bexpression *e = makeExpression(cmp, bltype, left, right, nullptr);
    e->appendInstruction(cmp);
    return e;
  }
  case OPERATOR_PLUS: {
    const char *tag;
    llvm::Instruction::BinaryOps llvmop =
        arith_op_to_binop(op, ltype, isUnsigned, tag);
    llvm::Instruction *binop = llvm::BinaryOperator::Create(
        llvmop, left->value(), right->value(), namegen(tag));
    Bexpression *e = makeExpression(binop, bltype, left, right, nullptr);
    e->appendInstruction(binop);
    return e;
  }
  default:
    std::cerr << "Op " << op << "unhandled\n";
    assert(false);
  }

  return nullptr;
}

// Return an expression that constructs BTYPE with VALS.

Bexpression *Llvm_backend::constructor_expression(
    Btype *btype, const std::vector<Bexpression *> &vals, Location location) {
  assert(false && "Llvm_backend::constructor_expression not yet impl");
  return nullptr;
}

Bexpression *
Llvm_backend::makeDelayedArrayExpr(Btype *artype, llvm::ArrayType *llat,
                                   const std::vector<unsigned long> &indexes,
                                   const std::vector<Bexpression *> &vals,
                                   Location location) {
  unsigned long nel = llat->getNumElements();
  unsigned long nvals = vals.size();
  std::set<unsigned long> touched;
  std::vector<Bexpression *> init_vals(nel);
  for (unsigned ii = 0; ii < indexes.size(); ++ii) {
    auto idx = indexes[ii];
    if (nel != nvals)
      touched.insert(idx);
    init_vals[idx] = vals[ii];
  }
  if (nel != nvals) {
    Btype *bElemTyp = elementType(artype);
    for (unsigned long ii = 0; ii < nel; ++ii) {
      if (touched.find(ii) == touched.end())
        init_vals[ii] = zero_expression(bElemTyp);
    }
  }
  llvm::Value *nilval = nullptr;
  Bexpression *arcon = makeValueExpression(nilval, artype, LocalScope);
  arcon->setCompositeInit(init_vals, artype);
  return arcon;
}

Bexpression *
Llvm_backend::makeConstArrayExpr(Btype *array_btype, llvm::ArrayType *llat,
                                 const std::vector<unsigned long> &indexes,
                                 const std::vector<Bexpression *> &vals,
                                 Location location) {
  unsigned long nel = llat->getNumElements();
  unsigned long nvals = vals.size();
  std::set<unsigned long> touched;
  llvm::SmallVector<llvm::Constant *, 64> llvals(nel);
  for (unsigned ii = 0; ii < indexes.size(); ++ii) {
    auto idx = indexes[ii];
    if (nel != nvals)
      touched.insert(idx);
    Bexpression *bex = vals[ii];
    llvm::Constant *con = llvm::cast<llvm::Constant>(bex->value());
    llvals[idx] = con;
  }
  if (nel != nvals) {
    llvm::Type *elt = llat->getElementType();
    for (unsigned long ii = 0; ii < nel; ++ii) {
      if (touched.find(ii) == touched.end())
        llvals[ii] = llvm::Constant::getNullValue(elt);
    }
  }
  llvm::Value *arcon = llvm::ConstantArray::get(llat, llvals);
  Bexpression *bcon = makeValueExpression(arcon, array_btype, GlobalScope);
  return bcon;
}

Bexpression *Llvm_backend::array_constructor_expression(
    Btype *array_btype, const std::vector<unsigned long> &indexes,
    const std::vector<Bexpression *> &vals, Location location) {
  if (array_btype == errorType_)
    return errorExpression_.get();

  llvm::Type *llt = array_btype->type();
  assert(llt->isArrayTy());
  llvm::ArrayType *llat = llvm::cast<llvm::ArrayType>(llt);

  // frontend should be enforcing this
  assert(indexes.size() == vals.size());

  // Constant values?
  bool isConstant = true;
  for (auto val : vals) {
    if (val == errorExpression_.get())
      return errorExpression_.get();
    if (!llvm::isa<llvm::Constant>(val->value())) {
      isConstant = false;
      break;
    }
  }
  if (isConstant)
    return makeConstArrayExpr(array_btype, llat, indexes, vals, location);
  else
    return makeDelayedArrayExpr(array_btype, llat, indexes, vals, location);
}

// Return an expression for the address of BASE[INDEX].

Bexpression *Llvm_backend::pointer_offset_expression(Bexpression *base,
                                                     Bexpression *index,
                                                     Location location) {
  assert(false && "Llvm_backend::pointer_offset_expression not yet impl");
  return nullptr;
}

// Return an expression representing ARRAY[INDEX]

Bexpression *Llvm_backend::array_index_expression(Bexpression *array,
                                                  Bexpression *index,
                                                  Location location) {
  assert(false && "Llvm_backend::array_index_expression not yet impl");
  return nullptr;
}

// Create an expression for a call to FN_EXPR with FN_ARGS.
Bexpression *
Llvm_backend::call_expression(Bexpression *fn_expr,
                              const std::vector<Bexpression *> &fn_args,
                              Bexpression *chain_expr, Location location) {
  assert(false && "Llvm_backend::call_expression not yet impl");
  return nullptr;
}

// Return an expression that allocates SIZE bytes on the stack.

Bexpression *Llvm_backend::stack_allocation_expression(int64_t size,
                                                       Location location) {
  assert(false && "Llvm_backend::stack_allocation_expression not yet impl");
  return nullptr;
}

Bstatement *Llvm_backend::error_statement() { return errorStatement_.get(); }

// An expression as a statement.

Bstatement *Llvm_backend::expression_statement(Bfunction *bfunction,
                                               Bexpression *expr) {
  if (expr == errorExpression_.get())
    return errorStatement_.get();
  ExprListStatement *els = new ExprListStatement();
  els->appendExpression(resolve(expr, bfunction));
  CHKTREE(els);
  return els;
}

// Variable initialization.

Bstatement *Llvm_backend::init_statement(Bvariable *var, Bexpression *init) {
  if (var == errorVariable_.get() || init == errorExpression_.get())
    return errorStatement_.get();
  if (init->compositeInitPending()) {
    init = resolveCompositeInit(init, nullptr, var->value());
    ExprListStatement *els = new ExprListStatement();
    els->appendExpression(init);
    CHKTREE(els);
    return els;
  }
  init = resolveVarContext(init);
  Bstatement *st = makeAssignment(var->value(), nullptr, init, Location());
  CHKTREE(st);
  return st;
}

Bexpression *Llvm_backend::makeExpression(llvm::Instruction *value,
                                           Btype *btype,
                                           Bexpression *src,
                                           ...)
{
  Bexpression *result = makeValueExpression(value, btype, LocalScope);
  va_list ap;
  va_start(ap, src);
  while (src) {
    for (auto inst : src->instructions()) {
      assert(inst->getParent() == nullptr);
      result->appendInstruction(inst);
    }
    src = va_arg(ap, Bexpression *);
  }
  return result;
}

Bstatement *Llvm_backend::makeAssignment(llvm::Value *lval, Bexpression *lhs,
                                         Bexpression *rhs, Location location) {
  llvm::PointerType *pt = llvm::cast<llvm::PointerType>(lval->getType());
  assert(pt);
  llvm::Value *rval = rhs->value();
  assert(rval->getType() == pt->getElementType());

  assert(!rhs->varPending() && !rhs->compositeInitPending());

  // FIXME: alignment?
  llvm::Instruction *si = new llvm::StoreInst(rval, lval);

  Bexpression *stexp = makeExpression(si, rhs->btype(), rhs, lhs, nullptr);
  stexp->appendInstruction(si);
  ExprListStatement *els = Bstatement::stmtFromExpr(stexp);
  return els;
}

// Assignment.

Bstatement *Llvm_backend::assignment_statement(Bexpression *lhs,
                                               Bexpression *rhs,
                                               Location location) {
  if (lhs == errorExpression_.get() || rhs == errorExpression_.get())
    return errorStatement_.get();
  lhs = resolveVarContext(lhs);
  if (rhs->compositeInitPending())
    rhs = resolveCompositeInit(rhs, nullptr, lhs->value());
  rhs = resolveVarContext(rhs);
  Bstatement *st = makeAssignment(lhs->value(), lhs, rhs, location);
  CHKTREE(st);
  return st;
}

Bstatement *
Llvm_backend::return_statement(Bfunction *bfunction,
                               const std::vector<Bexpression *> &vals,
                               Location location) {
  if (bfunction == error_function())
    return errorStatement_.get();
  for (auto v : vals)
    if (v == errorExpression_.get())
      return errorStatement_.get();

  // Temporary
  assert(vals.size() == 1);

  // For the moment return instructions are going to have null type,
  // since their values should not be feeding into anything else (and
  // since Go functions can return multiple values).
  Btype *btype = nullptr;

  Bexpression *toret = resolve(vals[0], bfunction);
  llvm::ReturnInst *ri = llvm::ReturnInst::Create(context_, toret->value());
  Bexpression *rexp = makeExpression(ri, btype, toret, nullptr);
  rexp->appendInstruction(ri);
  ExprListStatement *els = Bstatement::stmtFromExpr(rexp);
  return els;
}

// Create a statement that attempts to execute BSTAT and calls EXCEPT_STMT if an
// error occurs.  EXCEPT_STMT may be NULL.  FINALLY_STMT may be NULL and if not
// NULL, it will always be executed.  This is used for handling defers in Go
// functions.  In C++, the resulting code is of this form:
//   try { BSTAT; } catch { EXCEPT_STMT; } finally { FINALLY_STMT; }

Bstatement *Llvm_backend::exception_handler_statement(Bstatement *bstat,
                                                      Bstatement *except_stmt,
                                                      Bstatement *finally_stmt,
                                                      Location location) {
  assert(false && "Llvm_backend::exception_handler_statement not yet impl");
  return nullptr;
}

// If.

Bstatement *Llvm_backend::if_statement(Bfunction *bfunction,
                                       Bexpression *condition,
                                       Bblock *then_block, Bblock *else_block,
                                       Location location) {
  if (condition == errorExpression_.get())
    return errorStatement_.get();
  condition = resolve(condition, bfunction);
  assert(then_block);
  IfPHStatement *ifst =
      new IfPHStatement(condition, then_block, else_block, location);
  CHKTREE(ifst);
  return ifst;
}

// Switch.

Bstatement *Llvm_backend::switch_statement(
    Bfunction *function, Bexpression *value,
    const std::vector<std::vector<Bexpression *>> &cases,
    const std::vector<Bstatement *> &statements, Location switch_location) {
  assert(false && "Llvm_backend::switch_statement not yet impl");
  return nullptr;
}

// Pair of statements.

Bstatement *Llvm_backend::compound_statement(Bstatement *s1, Bstatement *s2) {
  CompoundStatement *st = new CompoundStatement();
  std::vector<Bstatement *> &stlist = st->stlist();
  stlist.push_back(s1);
  stlist.push_back(s2);
  CHKTREE(st);
  return st;
}

// List of statements.

Bstatement *
Llvm_backend::statement_list(const std::vector<Bstatement *> &statements) {
  CompoundStatement *st = new CompoundStatement();
  std::vector<Bstatement *> &stlist = st->stlist();
  for (auto st : statements)
    stlist.push_back(st);
  return st;
}

Bblock *Llvm_backend::block(Bfunction *function, Bblock *enclosing,
                            const std::vector<Bvariable *> &vars,
                            Location start_location, Location) {
  assert(function);

  // FIXME: record debug location

  // Create new Bblock
  Bblock *bb = new Bblock();
  function->addBlock(bb);

  // Mark start of lifetime for each variable
  // for (auto var : vars) {
  // Not yet implemented
  // }

  return bb;
}

// Add statements to a block.

void Llvm_backend::block_add_statements(
    Bblock *bblock, const std::vector<Bstatement *> &statements) {
  for (auto st : statements)
    if (st == errorStatement_.get())
      return;
  assert(bblock);
  for (auto st : statements)
    bblock->stlist().push_back(st);
}

// Return a block as a statement.

Bstatement *Llvm_backend::block_statement(Bblock *bblock) {

  // class Bblock inherits from CompoundStatement
  return bblock;
}

// Helper routine for creating module-scope variables (static, global, etc).

Bvariable *
Llvm_backend::makeModuleVar(Btype *btype,
                            const std::string &name,
                            const std::string &asm_name,
                            Location location,
                            bool isConstant,
                            bool inUniqueSection,
                            bool inComdat,
                            bool isHiddenVisibility,
                            llvm::GlobalValue::LinkageTypes linkage,
                            unsigned alignment)

{
  if (btype == errorType_)
    return errorVariable_.get();

  // FIXME: add code to insure non-zero size
  assert(datalayout_.getTypeSizeInBits(btype->type()) != 0);

  // FIXME: add support for this
  assert(inUniqueSection == false);

  // FIXME: add support for this
  assert(inComdat == false);

  // FIXME: add DIGlobalVariable to debug info for this variable

  llvm::Constant *init = nullptr;
  llvm::GlobalVariable *glob = new llvm::GlobalVariable(
      *module_.get(), btype->type(), isConstant, linkage, init, asm_name);
  if (isHiddenVisibility)
    glob->setVisibility(llvm::GlobalValue::HiddenVisibility);
  if (alignment)
    glob->setAlignment(alignment);
  bool addressTaken = true; // for now
  Bvariable *bv =
      new Bvariable(btype, location, name, GlobalVar, addressTaken, glob);
  assert(valueVarmap_.find(bv->value()) == valueVarmap_.end());
  valueVarmap_[bv->value()] = bv;
  return bv;
}

// Make a global variable.

Bvariable *Llvm_backend::global_variable(const std::string &var_name,
                                         const std::string &asm_name,
                                         Btype *btype,
                                         bool is_external,
                                         bool is_hidden,
                                         bool in_unique_section,
                                         Location location) {

  llvm::GlobalValue::LinkageTypes linkage =
      (is_external ? llvm::GlobalValue::ExternalLinkage
       : llvm::GlobalValue::InternalLinkage);
  bool isConstant = false;
  bool isComdat = false;
  Bvariable *gvar =
      makeModuleVar(btype, var_name, asm_name, location,
                    isConstant, in_unique_section, isComdat,
                    is_hidden, linkage);
  return gvar;
}

// Set the initial value of a global variable.

void Llvm_backend::global_variable_set_init(Bvariable *var, Bexpression *expr) {
  if (var == errorVariable_.get() || expr == errorExpression_.get())
    return;
  assert(llvm::isa<llvm::GlobalVariable>(var->value()));
  llvm::GlobalVariable *gvar = llvm::cast<llvm::GlobalVariable>(var->value());

  assert(llvm::isa<llvm::Constant>(var->value()));
  llvm::Constant *econ = llvm::cast<llvm::Constant>(expr->value());

  gvar->setInitializer(econ);
}

Bvariable *Llvm_backend::error_variable() { return errorVariable_.get(); }

// Make a local variable.

Bvariable *Llvm_backend::local_variable(Bfunction *function,
                                        const std::string &name,
                                        Btype *btype,
                                        bool is_address_taken,
                                        Location location) {
  assert(function);
  if (btype == errorType_ || function == error_function())
    return errorVariable_.get();
  llvm::Instruction *inst = new llvm::AllocaInst(btype->type(), name);
  // inst->setDebugLoc(location.debug_location());
  function->addAlloca(inst);
  Bvariable *bv =
      new Bvariable(btype, location, name, LocalVar, is_address_taken, inst);
  assert(valueVarmap_.find(bv->value()) == valueVarmap_.end());
  valueVarmap_[bv->value()] = bv;
  return bv;
}

// Make a function parameter variable.

Bvariable *Llvm_backend::parameter_variable(Bfunction *function,
                                            const std::string &name,
                                            Btype *btype, bool is_address_taken,
                                            Location location) {
  assert(function);
  if (btype == errorType_ || function == error_function())
    return errorVariable_.get();

  // Collect argument pointer
  unsigned argIdx = function->paramsCreated();
  llvm::Argument *arg = function->getNthArg(argIdx);
  assert(arg);

  // Set name
  arg->setName(name);

  // Create the alloca slot where we will spill this argument
  llvm::Instruction *inst = function->argValue(arg);
  assert(valueVarmap_.find(inst) == valueVarmap_.end());
  Bvariable *bv =
      new Bvariable(btype, location, name, ParamVar, is_address_taken, inst);
  valueVarmap_[inst] = bv;
  return bv;
}

// Make a static chain variable.

Bvariable *Llvm_backend::static_chain_variable(Bfunction *function,
                                               const std::string &name,
                                               Btype *btype,
                                               Location location) {
  assert(false && "Llvm_backend::static_chain_variable not yet impl");
  return nullptr;
}

// Make a temporary variable.

Bvariable *Llvm_backend::temporary_variable(Bfunction *function,
                                            Bblock *bblock,
                                            Btype *btype,
                                            Bexpression *binit,
                                            bool is_address_taken,
                                            Location location,
                                            Bstatement **pstatement) {
  if (binit == errorExpression_.get())
    return errorVariable_.get();
  std::string tname(namegen("tmp"));
  Bvariable *tvar = local_variable(function, tname, btype,
                                   is_address_taken, location);
  if (tvar == errorVariable_.get())
    return tvar;
  Bstatement *is = init_statement(tvar, binit);
  bblock->stlist().push_back(is);
  *pstatement = is;
  return tvar;
}

// Create an implicit variable that is compiler-defined.  This is used when
// generating GC root variables and storing the values of a slice initializer.

Bvariable *Llvm_backend::implicit_variable(const std::string &name,
                                           const std::string &asm_name,
                                           Btype *btype,
                                           bool is_hidden,
                                           bool is_constant,
                                           bool is_common,
                                           int64_t ialignment) {
  if (btype == errorType_)
    return errorVariable_.get();

  // Vett alignment
  assert(ialignment >= 0);
  assert(ialignment < 1<<30);
  unsigned alignment = static_cast<unsigned>(ialignment);

  // Common + hidden makes no sense
  assert(!(is_hidden && is_common));

  llvm::GlobalValue::LinkageTypes linkage =
      (is_hidden ? llvm::GlobalValue::ExternalLinkage
       : llvm::GlobalValue::WeakODRLinkage);

  // bool isComdat = is_common;
  bool isComdat = false; // for now
  // bool inUniqueSection = true;
  bool inUniqueSection = false; // for now
  Bvariable *gvar =
      makeModuleVar(btype, name, asm_name, Location(),
                    is_constant, inUniqueSection, isComdat,
                    is_hidden, linkage, alignment);
  return gvar;
}

// Set the initalizer for a variable created by implicit_variable.
// This is where we finish compiling the variable.

void Llvm_backend::implicit_variable_set_init(Bvariable *var,
                                              const std::string &, Btype *,
                                              bool, bool, bool is_common,
                                              Bexpression *init) {
  assert(false && "Llvm_backend::implicit_variable_set_init not yet impl");
}

// Return a reference to an implicit variable defined in another package.

Bvariable *Llvm_backend::implicit_variable_reference(const std::string &name,
                                                     const std::string &asmname,
                                                     Btype *btype) {
  assert(false && "Llvm_backend::implicit_variable_reference not yet impl");
  return nullptr;
}

// Create a named immutable initialized data structure.

Bvariable *Llvm_backend::immutable_struct(const std::string &name,
                                          const std::string &asm_name,
                                          bool is_hidden,
                                          bool is_common,
                                          Btype *btype,
                                          Location location) {
  if (btype == errorType_)
    return errorVariable_.get();

  // Common + hidden makes no sense
  assert(!(is_hidden && is_common));

  llvm::GlobalValue::LinkageTypes linkage =
      (is_hidden ? llvm::GlobalValue::ExternalLinkage
       : llvm::GlobalValue::WeakODRLinkage);
  bool isConstant = true;
  // bool isComdat = is_common;
  bool isComdat = false; // for now
  bool inUniqueSection = false; // for now
  Bvariable *gvar =
      makeModuleVar(btype, name, asm_name, location,
                    isConstant, inUniqueSection, isComdat,
                    is_hidden, linkage);
  return gvar;
}

// Set the initializer for a variable created by immutable_struct.
// This is where we finish compiling the variable.

void Llvm_backend::immutable_struct_set_init(Bvariable *var,
                                             const std::string &,
                                             bool is_hidden,
                                             bool is_common,
                                             Btype *,
                                             Location,
                                             Bexpression *initializer) {
  assert(false && "Llvm_backend::immutable_struct_set_init not yet impl");
}

// Return a reference to an immutable initialized data structure
// defined in another package.

Bvariable *Llvm_backend::immutable_struct_reference(const std::string &name,
                                                    const std::string &asmname,
                                                    Btype *btype,
                                                    Location location) {
  if (btype == errorType_)
    return errorVariable_.get();

  // FIXME: add code to insure non-zero size
  assert(datalayout_.getTypeSizeInBits(btype->type()) != 0);

  // FIXME: add DIGlobalVariable to debug info for this variable

  llvm::GlobalValue::LinkageTypes linkage = llvm::GlobalValue::ExternalLinkage;
  bool isConstant = true;
  llvm::Constant *init = nullptr;
  llvm::GlobalVariable *glob = new llvm::GlobalVariable(
      *module_.get(), btype->type(), isConstant, linkage, init, asmname);
  Bvariable *bv =
      new Bvariable(btype, location, name, GlobalVar, false, glob);
  assert(valueVarmap_.find(bv->value()) == valueVarmap_.end());
  valueVarmap_[bv->value()] = bv;
  return bv;
}

// Make a label.

Blabel *Llvm_backend::label(Bfunction *function, const std::string &name,
                            Location location) {
  return function->newLabel();
}

// Make a statement which defines a label.

Bstatement *Llvm_backend::label_definition_statement(Blabel *label) {
  Bfunction *function = label->function();
  return function->newLabelDefStatement(label);
}

// Make a goto statement.

Bstatement *Llvm_backend::goto_statement(Blabel *label, Location location) {
  Bfunction *function = label->function();
  return function->newGotoStatement(label, location);
}

// Get the address of a label.

Bexpression *Llvm_backend::label_address(Blabel *label, Location location) {
  assert(false);
}

Bfunction *Llvm_backend::error_function() { return errorFunction_.get(); }

// Declare or define a new function.

Bfunction *Llvm_backend::function(Btype *fntype, const std::string &name,
                                  const std::string &asm_name, bool is_visible,
                                  bool is_declaration, bool is_inlinable,
                                  bool disable_split_stack,
                                  bool in_unique_section, Location location) {
  if (fntype == errorType_)
    return errorFunction_.get();
  llvm::Twine fn(name);
  llvm::FunctionType *fty = llvm::cast<llvm::FunctionType>(fntype->type());
  llvm::GlobalValue::LinkageTypes linkage = llvm::GlobalValue::ExternalLinkage;
  llvm::Function *fcn = llvm::Function::Create(fty, linkage, fn, module_.get());

  // visibility
  if (!is_visible)
    fcn->setVisibility(llvm::GlobalValue::HiddenVisibility);

  // inline/noinline
  if (!is_inlinable)
    fcn->addFnAttr(llvm::Attribute::NoInline);

  Bfunction *bfunc = new Bfunction(fcn);

  // TODO: unique section support. llvm::GlobalObject has support for
  // setting COMDAT groups and section names, but nothing to manage how
  // section names are created or doled out as far as I can tell, need
  // to look a little more closely at how -ffunction-sections is implemented
  // for clang/LLVM.
  assert(!in_unique_section || is_declaration);

  if (disable_split_stack)
    bfunc->setSplitStack(Bfunction::NoSplit);

  functions_.push_back(bfunc);

  return bfunc;
}

// Create a statement that runs all deferred calls for FUNCTION.  This should
// be a statement that looks like this in C++:
//   finish:
//     try { UNDEFER; } catch { CHECK_DEFER; goto finish; }

Bstatement *Llvm_backend::function_defer_statement(Bfunction *function,
                                                   Bexpression *undefer,
                                                   Bexpression *defer,
                                                   Location location) {
  assert(false && "Llvm_backend::function_defer_statement not yet impl");
  return nullptr;
}

// Record PARAM_VARS as the variables to use for the parameters of FUNCTION.
// This will only be called for a function definition.

bool Llvm_backend::function_set_parameters(
    Bfunction *function, const std::vector<Bvariable *> &param_vars) {
  // At the moment this is a no-op.
  return true;
}

class GenBlocks {
public:
  GenBlocks(llvm::LLVMContext &context, Llvm_backend *be, Bfunction *function)
      : context_(context), be_(be), function_(function) {}

  llvm::BasicBlock *walk(Bstatement *stmt, llvm::BasicBlock *curblock);
  Bfunction *function() { return function_; }
  llvm::BasicBlock *genIf(IfPHStatement *ifst, llvm::BasicBlock *curblock);

private:
  llvm::BasicBlock *getBlockForLabel(LabelId lab) {
    auto it = labelmap_.find(lab);
    if (it != labelmap_.end())
      return it->second;
    std::string lname = be_->namegen("label", lab);
    llvm::Function *func = function()->function();
    llvm::BasicBlock *bb = llvm::BasicBlock::Create(context_, lname, func);
    labelmap_[lab] = bb;
    return bb;
  }

private:
  llvm::LLVMContext &context_;
  Llvm_backend *be_;
  Bfunction *function_;
  std::map<LabelId, llvm::BasicBlock *> labelmap_;
};

llvm::BasicBlock *GenBlocks::genIf(IfPHStatement *ifst,
                                   llvm::BasicBlock *curblock) {
  // Append the condition instructions to the current block
  for (auto inst : ifst->cond()->instructions())
    curblock->getInstList().push_back(inst);

  // Create true block
  std::string tname = be_->namegen("then");
  llvm::Function *func = function()->function();
  llvm::BasicBlock *tblock = llvm::BasicBlock::Create(context_, tname, func);

  // Push fallthrough block
  std::string ftname = be_->namegen("fallthrough");
  llvm::BasicBlock *ft = llvm::BasicBlock::Create(context_, ftname, func);

  // Create false block if present
  llvm::BasicBlock *fblock = ft;
  if (ifst->falseStmt()) {
    std::string fname = be_->namegen("else");
    fblock = llvm::BasicBlock::Create(context_, fname, func);
  }

  // Insert conditional branch into current block
  llvm::Value *cval = ifst->cond()->value();
  llvm::BranchInst::Create(tblock, fblock, cval, curblock);

  // Visit true block
  llvm::BasicBlock *tsucc = walk(ifst->trueStmt(), tblock);
  llvm::BranchInst::Create(ft, tsucc);

  // Walk false block if present
  if (ifst->falseStmt()) {
    llvm::BasicBlock *fsucc = fsucc = walk(ifst->falseStmt(), fblock);
    llvm::BranchInst::Create(ft, fsucc);
  }

  return ft;
}

llvm::BasicBlock *GenBlocks::walk(Bstatement *stmt,
                                  llvm::BasicBlock *curblock) {
  switch (stmt->flavor()) {
  case Bstatement::ST_Compound: {
    CompoundStatement *cst = stmt->castToCompoundStatement();
    for (auto st : cst->stlist())
      curblock = walk(st, curblock);
    break;
  }
  case Bstatement::ST_ExprList: {
    ExprListStatement *elst = stmt->castToExprListStatement();
    for (auto expr : elst->expressions()) {
      for (auto inst : expr->instructions()) {
        curblock->getInstList().push_back(inst);
      }
    }
    break;
  }
  case Bstatement::ST_IfPlaceholder: {
    IfPHStatement *ifst = stmt->castToIfPHStatement();
    curblock = genIf(ifst, curblock);
    break;
  }
  case Bstatement::ST_Goto: {
    GotoStatement *gst = stmt->castToGotoStatement();
    llvm::BasicBlock *lbb = getBlockForLabel(gst->targetLabel());
    llvm::BranchInst::Create(lbb, curblock);
    std::string n = be_->namegen("orphan");
    llvm::Function *func = function()->function();
    llvm::BasicBlock *orphan = llvm::BasicBlock::Create(context_, n, func, lbb);
    curblock = orphan;
    break;
  }
  case Bstatement::ST_Label: {
    LabelStatement *lbst = stmt->castToLabelStatement();
    llvm::BasicBlock *lbb = getBlockForLabel(lbst->definedLabel());
    llvm::BranchInst::Create(lbb, curblock);
    curblock = lbb;
    break;
  }
  default:
    assert(false && "not yet handled");
  }
  return curblock;
}

llvm::BasicBlock *Llvm_backend::genEntryBlock(Bfunction *bfunction) {
  llvm::Function *func = bfunction->function();
  llvm::BasicBlock *entry = llvm::BasicBlock::Create(context_, "entry", func);

  // Spill parameters/arguments, insert allocas for local vars
  bfunction->genProlog(entry);

  return entry;
}

// Set the function body for FUNCTION using the code in CODE_BLOCK.

bool Llvm_backend::function_set_body(Bfunction *function,
                                     Bstatement *code_stmt) {
  // debugging
  if (traceLevel() > 1) {
    std::cerr << "Statement tree dump:\n";
    code_stmt->dump();
  }

  // Sanity checks
<<<<<<< HEAD
  if (checkIntegrity_)
    enforce_tree_integrity(code_stmt);
=======
  enforce_tree_integrity(code_stmt);
>>>>>>> dbbbc27a

  // Create and populate entry block
  llvm::BasicBlock *entryBlock = genEntryBlock(function);

  // Walk the code statements
  GenBlocks gb(context_, this, function);
  gb.walk(code_stmt, entryBlock);

  // debugging
  if (traceLevel() > 0) {
    std::cerr << "LLVM function dump:\n";
    function->function()->dump();
  }

  // At this point we can delete the Bstatement tree, we're done with it
  Bstatement::destroy(code_stmt, DelWrappers);

  return true;
}

// Write the definitions for all TYPE_DECLS, CONSTANT_DECLS,
// FUNCTION_DECLS, and VARIABLE_DECLS declared globally, as well as
// emit early debugging information.

void Llvm_backend::write_global_definitions(
    const std::vector<Btype *> &type_decls,
    const std::vector<Bexpression *> &constant_decls,
    const std::vector<Bfunction *> &function_decls,
    const std::vector<Bvariable *> &variable_decls) {
  std::cerr << "Llvm_backend::write_global_definitions not yet implemented.\n";
}

// Convert an identifier for use in an error message.
// TODO(tham): scan the identifier to determine if contains
// only ASCII or printable UTF-8, then perform character set
// conversions if needed.

const char *go_localize_identifier(const char *ident) { return ident; }

// Return a new backend generator.

Backend *go_get_backend(llvm::LLVMContext &context) {
  return new Llvm_backend(context);
}<|MERGE_RESOLUTION|>--- conflicted
+++ resolved
@@ -345,13 +345,8 @@
                                  Bexpression *exprParent)
 {
   auto it = iparent_.find(inst);
-<<<<<<< HEAD
   if (it != iparent_.end() && exprParent != it->second) {
     ss_ << "error: instruction has multiple parents\n";
-=======
-  if (it != iparent_.end()) {
-    ss_ << "error: inst has multiple parents\n";
->>>>>>> dbbbc27a
     dump(inst);
     ss_ << "parent 1:\n";
     dump(it->second);
@@ -1312,12 +1307,14 @@
   return (valueExprmap_.find(vbt) != valueExprmap_.end());
 }
 
+#if 0
 // Strictly for unit testing
 void Llvm_backend::detachBexpression(Bexpression *victim)
 {
   expressions_.erase(std::remove(expressions_.begin(),
                                  expressions_.end(), victim));
 }
+#endif
 
 Bexpression *Llvm_backend::makeValueExpression(llvm::Value *val, Btype *btype,
                                                ValExprScope scope) {
@@ -2766,12 +2763,8 @@
   }
 
   // Sanity checks
-<<<<<<< HEAD
   if (checkIntegrity_)
     enforce_tree_integrity(code_stmt);
-=======
-  enforce_tree_integrity(code_stmt);
->>>>>>> dbbbc27a
 
   // Create and populate entry block
   llvm::BasicBlock *entryBlock = genEntryBlock(function);
